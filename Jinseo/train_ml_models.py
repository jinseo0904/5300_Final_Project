import os
import pandas as pd
from sklearn.model_selection import train_test_split
from sklearn.preprocessing import MinMaxScaler
from sklearn.metrics import r2_score
from sklearn.metrics import mean_absolute_error
from sklearn.ensemble import RandomForestRegressor

mood_scores_path = '/Users/jinseokim/Downloads/NEU/HINF 5300/Final_Project/5300_Final_Project/phone-EMAs/mood_scores_extracted'
mood_scores_files = os.listdir(mood_scores_path)
merged_folder_path = '/Users/jinseokim/Downloads/NEU/HINF 5300/Final_Project/5300_Final_Project/Jinseo/merged_for_training'


def merge_and_save_csvfile(file):
    print(f"Processing {file}...")
    df = pd.read_csv(os.path.join(mood_scores_path, file))
    sub_id = df.Participant_ID[0]

    # load watch daily metrics csv (for x features)
    watch_csv_filename = f"{sub_id}_daily_metrics.csv"
    watch_csv_folder = '/Users/jinseokim/Downloads/NEU/HINF 5300/Final_Project/5300_Final_Project/Umberto/data'

    # if watch csv does not exist, skip this file
    if watch_csv_filename not in os.listdir(watch_csv_folder):
        print(f"Watch csv for {sub_id} not found.")
        return
    watch_df = pd.read_csv(os.path.join(watch_csv_folder, watch_csv_filename))

    df['date'] = pd.to_datetime(df['Initial_Prompt_Date']).dt.date
    watch_df['date'] = pd.to_datetime(watch_df['date']).dt.date
    merged = watch_df.merge(df, on='date', how='inner')
    # print(merged.head())
    merged.to_csv(f'/Users/jinseokim/Downloads/NEU/HINF 5300/Final_Project/5300_Final_Project/Jinseo/merged_for_training/{sub_id}_merged.csv')
    print(f"Saved {sub_id}_merged.csv")

<<<<<<< HEAD
def train_and_evaluate_models(merged_csv_path, summary_df):
=======

def train_and_evaluate_models(merged_csv_path):
>>>>>>> d3978da0
    # load merged csv
    df = pd.read_csv(merged_csv_path)
    sub_id = df.Participant_ID[0]

    # set the independent variables
    X = df[df.columns[3:25]]
    #X = X.drop(columns=['Q7_STRESS'])
    # y = df['Q7_STRESS'] 
    # set the dependent variable
    y = df['mood_score']
    # drop 'Q7_STRESS' column from STRESS
    y = y.astype(int)

    X_train, X_test, y_train, y_test = train_test_split(X, y, test_size=0.3, random_state=42, shuffle=False)
    scaler = MinMaxScaler()
    X_train_scaled = scaler.fit_transform(X_train)

    model = RandomForestRegressor(n_estimators=100, random_state=42)
    model.fit(X_train_scaled, y_train)

    X_test_scaled = scaler.transform(X_test)
    y_pred = model.predict(X_test_scaled)

    print("test1")
    r2, mae = evaluate_and_print_metrics(y_test, y_pred, sub_id)
    
    # add row to summary_df
    summary_df = summary_df.append({'Participant_ID': sub_id, 'Model_Type': 'All_Features',
                                     'R2_mood': r2, 'MAE_mood': mae}, ignore_index=True)

    # Now, train the model without watch ema features
    # set X2 to columns from index 3 to the location of 'Q1_SAD' col
    X2 = df[df.columns[3:df.columns.get_loc('Q1_SAD')]]
    X_train, X_test, y_train, y_test = train_test_split(X2, y, test_size=0.3, random_state=42, shuffle=False)
    scaler = MinMaxScaler()
    X_train_scaled = scaler.fit_transform(X_train)

    model = RandomForestRegressor(n_estimators=100, random_state=42)
    model.fit(X_train_scaled, y_train)

    X_test_scaled = scaler.transform(X_test)
    y_pred = model.predict(X_test_scaled)

    print("test2")
    r2, mae = evaluate_and_print_metrics(y_test, y_pred, sub_id)
    summary_df = summary_df.append({'Participant_ID': sub_id, 'Model_Type': 'No_Watch_EMAs',
                                     'R2_mood': r2, 'MAE_mood': mae}, ignore_index=True)

    print("test3")
    # set X3 to columns from index of 'Q1_SAD' to index 25
    X3 = df[df.columns[df.columns.get_loc('Q1_SAD'):25]]
<<<<<<< HEAD
    #X3 = X3.drop(columns=['Q7_STRESS'])
    #print(X3.columns)
=======
    # print(X3.columns)
>>>>>>> d3978da0
    X_train, X_test, y_train, y_test = train_test_split(X3, y, test_size=0.3, random_state=42, shuffle=False)
    scaler = MinMaxScaler()
    X_train_scaled = scaler.fit_transform(X_train)

    model = RandomForestRegressor(n_estimators=100, random_state=42)
    model.fit(X_train_scaled, y_train)

    X_test_scaled = scaler.transform(X_test)
    y_pred = model.predict(X_test_scaled)
    r2, mae = evaluate_and_print_metrics(y_test, y_pred, sub_id)
    summary_df = summary_df.append({'Participant_ID': sub_id, 'Model_Type': 'Watch_EMAs_Only',
                                     'R2_mood': r2, 'MAE_mood': mae}, ignore_index=True)
    pass


def evaluate_and_print_metrics(y_test, y_pred, sub_id):
    r2 = r2_score(y_test, y_pred)
    mae = mean_absolute_error(y_test, y_pred)
    print("\n\n" + "=" * 50)
    print(f"Report for {sub_id}")
    print(f"R2: {r2:.2f}")
    print(f"Mean Absolute Error: {mae:.2f}")
    print("=" * 50 + "\n\n")
    return r2, mae


watch_metrics_path = '/Users/jinseokim/Downloads/NEU/HINF 5300/Final_Project/5300_Final_Project/Umberto/data'
# create an empty dataframe to combine the ML performance summary
summary_df = pd.DataFrame(columns=['Participant_ID', 'Model_Type', 'R2_mood', 'MAE_mood', 'R2_stress', 'MAE_stress'])

for file in mood_scores_files:
    df = pd.read_csv(os.path.join(mood_scores_path, file))
    sub_id = df.Participant_ID[0]
    print(sub_id)

    merge_and_save_csvfile(file)

    # check if merged csv already exists
    if f"{sub_id}_merged.csv" in os.listdir('/Users/jinseokim/Downloads/NEU/HINF 5300/Final_Project/5300_Final_Project/Jinseo/merged_for_training'):
        # train models
        merged_path = os.path.join(merged_folder_path, f"{sub_id}_merged.csv")
<<<<<<< HEAD
        train_and_evaluate_models(merged_path, summary_df)

    # save summary dataframe
    summary_df.to_csv('/Users/jinseokim/Downloads/NEU/HINF 5300/Final_Project/5300_Final_Project/Jinseo/summary_df.csv', index=False)
    
=======
        train_and_evaluate_models(merged_path)
>>>>>>> d3978da0
<|MERGE_RESOLUTION|>--- conflicted
+++ resolved
@@ -33,12 +33,8 @@
     merged.to_csv(f'/Users/jinseokim/Downloads/NEU/HINF 5300/Final_Project/5300_Final_Project/Jinseo/merged_for_training/{sub_id}_merged.csv')
     print(f"Saved {sub_id}_merged.csv")
 
-<<<<<<< HEAD
-def train_and_evaluate_models(merged_csv_path, summary_df):
-=======
 
 def train_and_evaluate_models(merged_csv_path):
->>>>>>> d3978da0
     # load merged csv
     df = pd.read_csv(merged_csv_path)
     sub_id = df.Participant_ID[0]
@@ -90,12 +86,8 @@
     print("test3")
     # set X3 to columns from index of 'Q1_SAD' to index 25
     X3 = df[df.columns[df.columns.get_loc('Q1_SAD'):25]]
-<<<<<<< HEAD
     #X3 = X3.drop(columns=['Q7_STRESS'])
     #print(X3.columns)
-=======
-    # print(X3.columns)
->>>>>>> d3978da0
     X_train, X_test, y_train, y_test = train_test_split(X3, y, test_size=0.3, random_state=42, shuffle=False)
     scaler = MinMaxScaler()
     X_train_scaled = scaler.fit_transform(X_train)
@@ -137,12 +129,8 @@
     if f"{sub_id}_merged.csv" in os.listdir('/Users/jinseokim/Downloads/NEU/HINF 5300/Final_Project/5300_Final_Project/Jinseo/merged_for_training'):
         # train models
         merged_path = os.path.join(merged_folder_path, f"{sub_id}_merged.csv")
-<<<<<<< HEAD
         train_and_evaluate_models(merged_path, summary_df)
 
     # save summary dataframe
     summary_df.to_csv('/Users/jinseokim/Downloads/NEU/HINF 5300/Final_Project/5300_Final_Project/Jinseo/summary_df.csv', index=False)
-    
-=======
-        train_and_evaluate_models(merged_path)
->>>>>>> d3978da0
+    